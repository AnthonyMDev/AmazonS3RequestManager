--- conflicted
+++ resolved
@@ -1,10 +1,6 @@
 Pod::Spec.new do |s|
   s.name = 'AmazonS3RequestManager'
-<<<<<<< HEAD
-  s.version = '0.5.1'
-=======
   s.version = '0.6.0'
->>>>>>> 1ac0b4e3
   s.license = 'MIT'
   s.summary = 'A Alamofire based request manager that serializes requests to the AWS S3 (Amazon Simple Storage Solution). Based on AFAmazonS3Manager'
   s.homepage = 'https://github.com/AnthonyMDev/AmazonS3RequestManager'
