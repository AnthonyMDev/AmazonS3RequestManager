--- conflicted
+++ resolved
@@ -24,7 +24,6 @@
  Struct for holding attributes of a file representation returned by an S3 instance.
  */
 public struct S3File {
-<<<<<<< HEAD
     
     /// The path to the file within its bucket.
     public let path: String
@@ -43,13 +42,6 @@
     
     /// The owner of the file as a tuple containing the owner's Display Name and ID.
     public let owner: (id: String, name: String)?
-=======
-    public let path: String
-    public let modified: NSDate
-    public let size:Int
-    public let storageClass:AmazonS3StorageClass?
-    public let owner:(id:String,name:String)?
->>>>>>> dde7ef16
 }
 
 /**
@@ -118,28 +110,12 @@
         return dateFormatter.dateFromString(rawDate)
     }
     
-<<<<<<< HEAD
-=======
-    private func parseContents(xml:XMLIndexer) {
-        for element in xml {
-            
-            let file = S3File(
-                path: (element["Key"].element?.text)!,
-                modified: dateFromS3Date((element["LastModified"].element?.text)!)!,
-                size: Int((element["Size"].element?.text)!)!,
-                storageClass: AmazonS3StorageClass(rawValue: (element["StorageClass"].element?.text)!),
-                owner: ((element["Owner"]["ID"].element?.text)!,(element["Owner"]["DisplayName"].element?.text)!)
-            )
-            files.append(file)
-        }
-    }
-    
 }
 
 /**
 Class for representing the result data of a HEAD operation on an S3 instance.
 */
-public final class S3MetaDataResult: ResponseObjectSerializable {
+public final class S3ObjectMetaData: ResponseObjectSerializable {
     public var metaData: [String : String] = [:]
     
     public init?(response: NSHTTPURLResponse, representation: Any) {
@@ -155,6 +131,4 @@
             
         }
     }
-    
->>>>>>> dde7ef16
 }