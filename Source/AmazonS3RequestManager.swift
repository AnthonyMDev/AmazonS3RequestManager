--- conflicted
+++ resolved
@@ -87,7 +87,6 @@
  `AmazonS3RequestManager` manages the serialization of requests and responses to the Amazon S3 service using `Alamofire.Manager`.
  */
 public class AmazonS3RequestManager {
-<<<<<<< HEAD
     
     // MARK: - Instance Properties
     
@@ -191,6 +190,15 @@
         return requestManager.upload(putRequest, data: data)
     }
     
+    // MARK: HEAD Object Request
+    
+    // TODO: Document
+    public func headObject(path:String) -> Request {
+        let headRequest = requestSerializer.amazonURLRequest(.HEAD, path: path)
+        
+        return requestManager.request(headRequest)
+    }
+    
     // MARK: DELETE Object Request
     
     /**
@@ -279,200 +287,4 @@
         return requestManager.request(requestSerializer.amazonURLRequest(.PUT, path: path, subresource: "acl", acl: acl))
     }
     
-=======
-  
-  // MARK: - Instance Properties
-  
-  public var requestSerializer: AmazonS3RequestSerializer
-  
-  /**
-  The `Alamofire.Manager` instance to use for network requests.
-  
-  :note: This defaults to the shared instance of `Manager` used by top-level Alamofire requests.
-  */
-  public var requestManager: Alamofire.Manager = Alamofire.Manager.sharedInstance
-  
-  // MARK: - Initialization
-  
-  /**
-  Initalizes an `AmazonS3RequestManager` with the given Amazon S3 credentials.
-  
-  - parameter bucket:    The Amazon S3 bucket for the client
-  - parameter region:    The Amazon S3 region for the client
-  - parameter accessKey: The Amazon S3 access key ID for the client
-  - parameter secret:    The Amazon S3 secret for the client
-  
-  - returns: An `AmazonS3RequestManager` with the given Amazon S3 credentials and a default configuration.
-  */
-  required public init(bucket: String?, region: AmazonS3Region, accessKey: String, secret: String) {
-    requestSerializer = AmazonS3RequestSerializer(accessKey: accessKey,
-      secret: secret,
-      region: region,
-      bucket: bucket)
-  }
-  
-  // MARK: - GET Object Requests
-  
-  /**
-  Gets and object from the Amazon S3 service and returns it as the response object without saving to file.
-  
-  :note: This method performs a standard GET request and does not allow use of progress blocks.
-  
-  - parameter path: The object path
-  
-  - returns: A GET request for the object
-  */
-  public func getObject(path: String) -> Request {
-    return requestManager.request(requestSerializer.amazonURLRequest(.GET, path: path))
-      .responseS3Data { (response) -> Void in }
-  }
-  
-  /**
-  Gets an object from the Amazon S3 service and saves it to file.
-  
-  :note: The user for the manager's Amazon S3 credentials must have read access to the object
-  
-  :dicussion: This method performs a download request that allows for a progress block to be implemented. For more information on using progress blocks, see `Alamofire`.
-  
-  - parameter path:           The object path
-  - parameter destinationURL: The `NSURL` to save the object to
-  
-  - returns: A download request for the object
-  */
-  public func downloadObject(path: String, saveToURL destinationURL: NSURL) -> Request {
-    return requestManager.download(
-      requestSerializer.amazonURLRequest(.GET, path: path), destination: { (_, _) -> (NSURL) in
-        return destinationURL
-    })
-  }
-  
-  // MARK: PUT Object Requests
-  
-  /**
-  Uploads an object to the Amazon S3 service with a given local file URL.
-  
-  :note: The user for the manager's Amazon S3 credentials must have read access to the bucket
-  
-  - parameter fileURL:         The local `NSURL` of the file to upload
-  - parameter destinationPath: The desired destination path, including the file name and extension, in the Amazon S3 bucket
-  - parameter metaData:        An optional dictionary of meta data that should be assigned to the object to be uploaded.
-  - parameter acl:             The optional access control list to set the acl headers for the request. For more information see `AmazonS3ACL`.
-  
-  - returns: An upload request for the object
-  */
-  public func putObject(fileURL: NSURL, destinationPath: String, metaData:[String : String] = [:], acl: AmazonS3ACL? = nil, storageClass: AmazonS3StorageClass = .Standard) -> Request {
-    let putRequest = requestSerializer.amazonURLRequest(.PUT, path: destinationPath, acl: acl, storageClass: storageClass, metaData: metaData)
-    
-    return requestManager.upload(putRequest, file: fileURL)
-  }
-  
-  /**
-  Uploads an object to the Amazon S3 service with the given data.
-  
-  :note: The user for the manager's Amazon S3 credentials must have read access to the bucket
-  
-  - parameter data:            The `NSData` for the object to upload
-  - parameter destinationPath: The desired destination path, including the file name and extension, in the Amazon S3 bucket
-  - parameter metaData:        An optional dictionary of meta data that should be assigned to the object to be uploaded.
-  - parameter acl:             The optional access control list to set the acl headers for the request. For more information see `AmazonS3ACL`.
-  - parameter storageClass:    The optional storage class to use for the object to upload. If none is specified, standard is used. For more information see `AmazonS3StorageClass`.
-  
-  - returns: An upload request for the object
-  */
-  public func putObject(data: NSData, destinationPath: String, metaData:[String : String] = [:], acl: AmazonS3ACL? = nil, storageClass: AmazonS3StorageClass = .Standard) -> Request {
-    let putRequest = requestSerializer.amazonURLRequest(.PUT, path: destinationPath, acl: acl, storageClass: storageClass, metaData: metaData)
-    
-    return requestManager.upload(putRequest, data: data)
-  }
-  
-  // MARK: DELETE Object Request
-  
-  /**
-  Deletes an object from the Amazon S3 service.
-  
-  :warning: Once an object has been deleted, there is no way to restore or undelete it.
-  
-  - parameter path: The object path
-  
-  - returns: The delete request
-  */
-  public func deleteObject(path: String) -> Request {
-    let deleteRequest = requestSerializer.amazonURLRequest(.DELETE, path: path)
-    
-    return requestManager.request(deleteRequest)
-  }
-    
-  // MARK: LIST Bucket Request
-    
-  public func listBucket() -> Request {
-    let listRequest = requestSerializer.amazonURLRequest(.GET)
-        
-    return requestManager.request(listRequest)
-  }
-    
-  // MARK: HEAD Object Request
-    
-  public func headObject(path:String) -> Request {
-    let headRequest = requestSerializer.amazonURLRequest(.HEAD, path: path)
-        
-    return requestManager.request(headRequest)
-  }
-  
-  // MARK: ACL Requests
-  
-  /**
-  Gets the access control list (ACL) for the current `bucket`
-  
-  :note: To use this operation, you must have the `AmazonS3ACLPermission.ReadACL` for the bucket.
-  
-  :see: For more information on the ACL response headers for this request, see "http://docs.aws.amazon.com/AmazonS3/latest/API/RESTBucketGETacl.html"
-  
-  - returns: A GET request for the bucket's ACL
-  */
-  public func getBucketACL() -> Request {
-    return requestManager.request(requestSerializer.amazonURLRequest(.GET, path: "", subresource: "acl", acl: nil))
-  }
-  
-  /**
-  Sets the access control list (ACL) for the current `bucket`
-  
-  :note: To use this operation, you must have the `AmazonS3ACLPermission.WriteACL` for the bucket.
-  
-  :see: For more information on the ACL response headers for this request, see "http://docs.aws.amazon.com/AmazonS3/latest/API/RESTBucketPUTacl.html"
-  
-  - returns: A PUT request to set the bucket's ACL
-  */
-  public func setBucketACL(acl: AmazonS3ACL) -> Request {
-    return requestManager.request(requestSerializer.amazonURLRequest(.PUT, path: "", subresource: "acl", acl: acl))
-  }
-  
-  /**
-  Gets the access control list (ACL) for the object at the given path.
-  
-  :note: To use this operation, you must have the `AmazonS3ACLPermission.ReadACL` for the object.
-  
-  :see: For more information on the ACL response headers for this request, see "http://docs.aws.amazon.com/AmazonS3/latest/API/RESTObjectGETacl.html"
-  
-  - parameter path: The object path
-  
-  - returns: A GET request for the object's ACL
-  */
-  public func getACL(forObjectAtPath path:String) -> Request {
-    return requestManager.request(requestSerializer.amazonURLRequest(.GET, path: path, subresource: "acl"))
-  }
-  
-  /**
-  Sets the access control list (ACL) for the object at the given path.
-  
-  :note: To use this operation, you must have the `AmazonS3ACLPermission.WriteACL` for the object.
-  
-  :see: For more information on the ACL response headers for this request, see "http://docs.aws.amazon.com/AmazonS3/latest/API/RESTObjectPUTacl.html"
-  
-  - returns: A PUT request to set the objects's ACL
-  */
-  public func setACL(forObjectAtPath path: String, acl: AmazonS3ACL) -> Request {
-    return requestManager.request(requestSerializer.amazonURLRequest(.PUT, path: path, subresource: "acl", acl: acl))
-  }
-  
->>>>>>> dde7ef16
 }