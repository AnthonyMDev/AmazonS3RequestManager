--- conflicted
+++ resolved
@@ -347,33 +347,17 @@
   }
   
   private func MIMEType(request: NSURLRequest) -> String? {
-    if let fileExtension = request.URL?.pathExtension {
-      if !fileExtension.isEmpty {
+    if let fileExtension = request.URL?.pathExtension where !fileExtension.isEmpty,
+      let UTIRef = UTTypeCreatePreferredIdentifierForTag(kUTTagClassFilenameExtension, fileExtension, nil),
+      MIMETypeRef = UTTypeCopyPreferredTagWithClass(UTIRef.takeUnretainedValue(), kUTTagClassMIMEType) {
         
-        let UTIRef = UTTypeCreatePreferredIdentifierForTag(kUTTagClassFilenameExtension, fileExtension, nil)
-<<<<<<< HEAD
-        let UTI = UTIRef.takeUnretainedValue()
         UTIRef.release()
         
-        if let MIMETypeRef = UTTypeCopyPreferredTagWithClass(UTI, kUTTagClassMIMEType) {
-          let MIMEType = MIMETypeRef.takeUnretainedValue()
-          MIMETypeRef.release()
-          
-          return MIMEType as String
-=======
-        let UTI = UTIRef?.takeUnretainedValue()
-        UTIRef?.release()
+        let MIMEType = MIMETypeRef.takeUnretainedValue()
+        MIMETypeRef.release()
         
-        if let UTI = UTI {
-            let MIMETypeRef = UTTypeCopyPreferredTagWithClass(UTI, kUTTagClassMIMEType)
-            if let MIMETypeRef = MIMETypeRef {
-                let MIMEType = MIMETypeRef.takeUnretainedValue()
-                MIMETypeRef.release()
-                return MIMEType as String
-          }
->>>>>>> 1ac0b4e3
-        }
-      }
+        return MIMEType as String
+        
     }
     return nil
   }
