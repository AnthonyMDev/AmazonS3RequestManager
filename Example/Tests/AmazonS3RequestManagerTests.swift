//
//  AmazonS3RequestManagerTests.swift
//  AmazonS3RequestManagerTests
//
//  Created by Anthony Miller on 3/3/15.
//  Copyright (c) 2015 Anthony Miller. All rights reserved.
//

import XCTest
import Nimble
import Nocilla

import Alamofire
import AmazonS3RequestManager

class AmazonS3RequestManagerTests: XCTestCase {
<<<<<<< HEAD
    
    var sut: AmazonS3RequestManager!
    
    let accessKey = "key"
    let secret = "secret"
    let bucket = "bucket"
    let region = AmazonS3Region.USWest1
    
    override func setUp() {
        super.setUp()
        
        sut = AmazonS3RequestManager(bucket: bucket,
            region: region,
            accessKey: accessKey,
            secret: secret)
        
        sut.requestManager.startRequestsImmediately = false
    }
    
    /*
    *  MARK: - Initialization - Tests
    */
    
    func test__inits__withConfiguredRequestSerializer() {
        expect(self.sut.requestSerializer.accessKey).to(equal(self.accessKey))
        expect(self.sut.requestSerializer.secret).to(equal(self.secret))
        expect(self.sut.requestSerializer.bucket).to(equal(self.bucket))
        expect(self.sut.requestSerializer.region).to(equal(self.region))
    }
    
    /*
    *  MARK: - GET Object Request - Tests
    */
    
    func test__getObject__setsHTTPMethod() {
        // given
        let expected = "GET"
        
        // when
        let request = sut.getObject("test")
        
        // then
        XCTAssertEqual(request.request!.HTTPMethod!, expected)
    }
    
    func test__getObject__setsURLWithEndpoint() {
        // given
        let path = "TestPath"
        let expectedURL = NSURL(string: "https://\(region.rawValue)/\(bucket)/TestPath")!
        
        // when
        let request = sut.getObject(path)
        
        // then
        XCTAssertEqual(request.request!.URL!, expectedURL)
    }
    
    /*
    *  MARK: - Download Object Request - Tests
    */
    
    func test__downloadObject_path_saveToURL_returnsDownloadRequest() {
        // when
        let request = sut.downloadObject("test", saveToURL: NSURL())
        
        // then
        XCTAssertTrue(request.task.isKindOfClass(NSURLSessionDownloadTask))
    }
    
    func test__downloadObject_path_saveToURL_setsHTTPMethod() {
        // given
        let expected = "GET"
        
        // when
        let request = sut.downloadObject("test", saveToURL: NSURL())
        
        // then
        XCTAssertEqual(request.request!.HTTPMethod!, expected)
    }
    
    func test__downloadObject_path_saveToURL_setsURLWithEndpoint() {
        // given
        let path = "TestPath"
        let expectedURL = NSURL(string: "https://\(region.rawValue)/\(bucket)/TestPath")!
        
        // when
        let request = sut.downloadObject(path, saveToURL: NSURL())
        
        // then
        XCTAssertEqual(request.request!.URL!, expectedURL)
    }
    
    /*
    *  MARK: - GET Bucket Object List Request - Tests
    */
    
    func test__listBucketObjects__setsHTTPMethod() {
        // given
        let expected = "GET"
        
        // when
        let request = sut.listBucketObjects()
        
        // then
        XCTAssertEqual(request.request!.HTTPMethod!, expected)
    }
    
    func test__listBucketObjects__setsURL() {
        // given
        let expectedURL = NSURL(string: "https://\(region.rawValue)/\(bucket)")!
        
        // when
        let request = sut.listBucketObjects()
        
        // then
        XCTAssertEqual(request.request!.URL!, expectedURL)
    }
    
    /*
    *  MARK: - PUT Object Request - Tests
    */
    
    func test__putObject_fileURL_destinationPath__returnsUploadRequest() {
        // when
        let request = sut.putObject(NSURL(), destinationPath: "path")
        
        // then
        XCTAssertTrue(request.task.isKindOfClass(NSURLSessionUploadTask))
    }
    
    func test__putObject_fileURL_destinationPath_setsHTTPMethod() {
        // given
        let expected = "PUT"
        
        // when
        let request = sut.putObject(NSURL(), destinationPath: "path")
        
        // then
        XCTAssertEqual(request.request!.HTTPMethod!, expected)
    }
    
    func test__putObject_fileURL_destinationPath_setsURLWithEndpoint() {
        // given
        let path = "TestPath"
        let expectedURL = NSURL(string: "https://\(region.rawValue)/\(bucket)/TestPath")!
        
        // when
        let request = sut.putObject(NSURL(), destinationPath: path)
        
        // then
        XCTAssertEqual(request.request!.URL!, expectedURL)
    }
    
    func test__putObject_fileURL_destinationPath__givenACL_setsHTTPHeader_ACL() {
        // given
        let acl = AmazonS3PredefinedACL.Public
        let path = "TestPath"
        
        let request = sut.putObject(NSURL(), destinationPath: path, acl: acl)
        
        // when
        let headers = request.request!.allHTTPHeaderFields!
        let aclHeader: String? = headers["x-amz-acl"]
        
        // then
        XCTAssertNotNil(aclHeader, "Should have ACL header field")
    }
    
    func test__putObject_data_destinationPath__returnsUploadRequest() {
        // when
        let request = sut.putObject(NSData(), destinationPath: "path")
        
        // then
        XCTAssertTrue(request.task.isKindOfClass(NSURLSessionUploadTask))
    }
    
    func test__putObject_data_destinationPath__setsHTTPMethod() {
        // given
        let expected = "PUT"
        
        // when
        let request = sut.putObject(NSData(), destinationPath: "path")
        
        // then
        XCTAssertEqual(request.request!.HTTPMethod!, expected)
    }
    
    func test__putObject_data_destinationPath__setsURLWithEndpoint() {
        // given
        let path = "TestPath"
        let expectedURL = NSURL(string: "https://\(region.rawValue)/\(bucket)/TestPath")!
        
        // when
        let request = sut.putObject(NSData(), destinationPath: path)
        
        // then
        XCTAssertEqual(request.request!.URL!, expectedURL)
    }
    
    func test__putObject_data_destinationPath__givenACL_setsHTTPHeader_ACL() {
        // given
        let acl = AmazonS3PredefinedACL.Public
        let path = "TestPath"
        
        let request = sut.putObject(NSData(), destinationPath: path, acl: acl)
        
        // when
        let headers = request.request!.allHTTPHeaderFields!
        let aclHeader: String? = headers["x-amz-acl"]
        
        // then
        XCTAssertNotNil(aclHeader, "Should have ACL header field")
    }
    
    /*
    *  MARK: DELETE Object Request - Tests
    */
    
    func test__deleteObject_setsHTTPMethod() {
        // given
        let expected = "DELETE"
        
        // when
        let request = sut.deleteObject("test")
        
        // then
        XCTAssertEqual(request.request!.HTTPMethod!, expected)
    }
    
    func test__deleteObject_setsURLWithEndpoint() {
        // given
        let path = "TestPath"
        let expectedURL = NSURL(string: "https://\(region.rawValue)/\(bucket)/TestPath")!
        
        // when
        let request = sut.deleteObject(path)
        
        // then
        XCTAssertEqual(request.request!.URL!, expectedURL)
    }
    
    /*
    *  MARK: - ACL Request - Tests
    */
    
    func test__getBucketACL__setsHTTPMethod() {
        // given
        let expected = "GET"
        
        // when
        let request = sut.getBucketACL()
        
        // then
        XCTAssertEqual(request.request!.HTTPMethod!, expected)
    }
    
    func test__getObject__setsURL_withACLSubresource() {
        // given
        let expectedURL = NSURL(string: "https://\(region.rawValue)/\(bucket)/?acl")!
        
        // when
        let request = sut.getBucketACL()
        
        // then
        XCTAssertEqual(request.request!.URL!, expectedURL)
    }
    
    func test__setBucketACL__setsHTTPMethod() {
        // given
        let expected = "PUT"
        
        let acl = AmazonS3PredefinedACL.Public
        
        // when
        let request = sut.setBucketACL(acl)
        
        // then
        XCTAssertEqual(request.request!.HTTPMethod!, expected)
    }
    
    func test__setBucketACL_setsURLWithEndpoint() {
        // given
        let expectedURL = NSURL(string: "https://\(region.rawValue)/\(bucket)/?acl")!
        
        let acl = AmazonS3PredefinedACL.Public
        
        // when
        let request = sut.setBucketACL(acl)
        
        // then
        XCTAssertEqual(request.request!.URL!, expectedURL)
    }
    
    func test__setBucketACL_setsHTTPHeader_ACL() {
        // given
        let acl = AmazonS3PredefinedACL.Public
        
        // when
        let request = sut.setBucketACL(acl)
        
        let headers = request.request!.allHTTPHeaderFields!
        let aclHeader: String? = headers["x-amz-acl"]
        
        // then
        XCTAssertNotNil(aclHeader, "Should have ACL header field")
    }
    
    func test__getACL_forObjectAtPath__setsHTTPMethod() {
        // given
        let expected = "GET"
        
        // when
        let request = sut.getACL(forObjectAtPath: "test")
        
        // then
        XCTAssertEqual(request.request!.HTTPMethod!, expected)
    }
    
    func test__getACL_forObjectAtPath__setsURL_withACLSubresource() {
        // given
        let path = "TestPath"
        let expectedURL = NSURL(string: "https://\(region.rawValue)/\(bucket)/\(path)?acl")!
        
        // when
        let request = sut.getACL(forObjectAtPath: path)
        
        // then
        XCTAssertEqual(request.request!.URL!, expectedURL)
    }
    
    func test__setACL_forObjectAtPath__setsHTTPMethod() {
        // given
        let expected = "PUT"
        
        let path = "TestPath"
        let acl = AmazonS3PredefinedACL.Public
        
        // when
        let request = sut.setACL(forObjectAtPath: path, acl: acl)
        
        // then
        XCTAssertEqual(request.request!.HTTPMethod!, expected)
    }
    
    func test__setACL_forObjectAtPath__setsURLWithEndpoint() {
        // given
        let path = "TestPath"
        let acl = AmazonS3PredefinedACL.Public
        
        let expectedURL = NSURL(string: "https://\(region.rawValue)/\(bucket)/\(path)?acl")!
        
        // when
        let request = sut.setACL(forObjectAtPath: path, acl: acl)
        
        // then
        XCTAssertEqual(request.request!.URL!, expectedURL)
    }
    
    func test__setACL_forObjectAtPath__setsHTTPHeader_ACL() {
        // given
        let acl = AmazonS3PredefinedACL.Public
        let path = "TestPath"
        
        // when
        let request = sut.setACL(forObjectAtPath: path, acl: acl)
        
        let headers = request.request!.allHTTPHeaderFields!
        let aclHeader: String? = headers["x-amz-acl"]
        
        // then
        XCTAssertNotNil(aclHeader, "Should have ACL header field")
    }
    
=======
  
  var sut: AmazonS3RequestManager!
  
  let accessKey = "key"
  let secret = "secret"
  let bucket = "bucket"
  let region = AmazonS3Region.USWest1

  override func setUp() {
    super.setUp()
    
    sut = AmazonS3RequestManager(bucket: bucket,
      region: region,
      accessKey: accessKey,
      secret: secret)
    
    sut.requestManager.startRequestsImmediately = false
  }
  
  /*
  *  MARK: - Initialization - Tests
  */
  
  func test__inits__withConfiguredRequestSerializer() {
    expect(self.sut.requestSerializer.accessKey).to(equal(self.accessKey))
    expect(self.sut.requestSerializer.secret).to(equal(self.secret))
    expect(self.sut.requestSerializer.bucket).to(equal(self.bucket))
    expect(self.sut.requestSerializer.region).to(equal(self.region))
  }
  
  /*
  *  MARK: - GET Object Request - Tests
  */
  
  func test__getObject__setsHTTPMethod() {
    // given
    let expected = "GET"
    
    // when
    let request = sut.getObject("test")
    
    // then
    XCTAssertEqual(request.request!.HTTPMethod!, expected)
  }
  
  func test__getObject__setsURLWithEndpoint() {
    // given
    let path = "TestPath"
    let expectedURL = NSURL(string: "https://\(region.rawValue)/\(bucket)/TestPath")!
    
    // when
    let request = sut.getObject(path)
    
    // then
    XCTAssertEqual(request.request!.URL!, expectedURL)
  }

  /*
  *  MARK: - Download Object Request - Tests
  */
  
  func test__downloadObject_path_saveToURL_returnsDownloadRequest() {
    // when
    let request = sut.downloadObject("test", saveToURL: NSURL())
    
    // then
    XCTAssertTrue(request.task.isKindOfClass(NSURLSessionDownloadTask))
  }
  
  func test__downloadObject_path_saveToURL_setsHTTPMethod() {
    // given
    let expected = "GET"
    
    // when
    let request = sut.downloadObject("test", saveToURL: NSURL())
    
    // then
    XCTAssertEqual(request.request!.HTTPMethod!, expected)
  }
  
  func test__downloadObject_path_saveToURL_setsURLWithEndpoint() {
    // given
    let path = "TestPath"
    let expectedURL = NSURL(string: "https://\(region.rawValue)/\(bucket)/TestPath")!
    
    // when
    let request = sut.downloadObject(path, saveToURL: NSURL())
    
    // then
    XCTAssertEqual(request.request!.URL!, expectedURL)
  }
  
  /*
  *  MARK: - PUT Object Request - Tests
  */
  
  func test__putObject_fileURL_destinationPath__returnsUploadRequest() {
    // when
    let request = sut.putObject(NSURL(), destinationPath: "path")
    
    // then
    XCTAssertTrue(request.task.isKindOfClass(NSURLSessionUploadTask))
  }
  
  func test__putObject_fileURL_destinationPath_setsHTTPMethod() {
    // given
    let expected = "PUT"
    
    // when
    let request = sut.putObject(NSURL(), destinationPath: "path")
    
    // then
    XCTAssertEqual(request.request!.HTTPMethod!, expected)
  }
  
  func test__putObject_fileURL_destinationPath_setsURLWithEndpoint() {
    // given
    let path = "TestPath"
    let expectedURL = NSURL(string: "https://\(region.rawValue)/\(bucket)/TestPath")!
    
    // when
    let request = sut.putObject(NSURL(), destinationPath: path)
    
    // then
    XCTAssertEqual(request.request!.URL!, expectedURL)
  }
  
  func test__putObject_fileURL_destinationPath__givenACL_setsHTTPHeader_ACL() {
    // given
    let acl = AmazonS3PredefinedACL.Public
    let path = "TestPath"
    
    let request = sut.putObject(NSURL(), destinationPath: path, acl: acl)
    
    // when
    let headers = request.request!.allHTTPHeaderFields!
    let aclHeader: String? = headers["x-amz-acl"]
    
    // then
    XCTAssertNotNil(aclHeader, "Should have ACL header field")
  }
  
  func test__putObject_data_destinationPath__returnsUploadRequest() {
    // when
    let request = sut.putObject(NSData(), destinationPath: "path")
    
    // then
    XCTAssertTrue(request.task.isKindOfClass(NSURLSessionUploadTask))
  }
  
  func test__putObject_data_destinationPath__setsHTTPMethod() {
    // given
    let expected = "PUT"
    
    // when
    let request = sut.putObject(NSData(), destinationPath: "path")
    
    // then
    XCTAssertEqual(request.request!.HTTPMethod!, expected)
  }
  
  func test__putObject_data_destinationPath__setsURLWithEndpoint() {
    // given
    let path = "TestPath"
    let expectedURL = NSURL(string: "https://\(region.rawValue)/\(bucket)/TestPath")!
    
    // when
    let request = sut.putObject(NSData(), destinationPath: path)
    
    // then
    XCTAssertEqual(request.request!.URL!, expectedURL)
  }
  
  func test__putObject_data_destinationPath__givenACL_setsHTTPHeader_ACL() {
    // given
    let acl = AmazonS3PredefinedACL.Public
    let path = "TestPath"
    
    let request = sut.putObject(NSData(), destinationPath: path, acl: acl)
    
    // when
    let headers = request.request!.allHTTPHeaderFields!
    let aclHeader: String? = headers["x-amz-acl"]
    
    // then
    XCTAssertNotNil(aclHeader, "Should have ACL header field")
  }
  
  /*
  *  MARK: DELETE Object Request - Tests
  */
  
  func test__deleteObject_setsHTTPMethod() {
    // given
    let expected = "DELETE"
    
    // when
    let request = sut.deleteObject("test")
    
    // then
    XCTAssertEqual(request.request!.HTTPMethod!, expected)
  }
  
  func test__deleteObject_setsURLWithEndpoint() {
    // given
    let path = "TestPath"
    let expectedURL = NSURL(string: "https://\(region.rawValue)/\(bucket)/TestPath")!
    
    // when
    let request = sut.deleteObject(path)
    
    // then
    XCTAssertEqual(request.request!.URL!, expectedURL)
  }
    
  /*
  *  MARK: - HEAD Object Request - Tests
  */
    
  func test__headObject_setsHTTPMethod() {
    // given
    let expected = "HEAD"
    
    // when
    let request = sut.headObject("test")
    
    // then
    XCTAssertEqual(request.request!.HTTPMethod!, expected)
  }
  
  /*
  *  MARK: - ACL Request - Tests
  */
  
  func test__getBucketACL__setsHTTPMethod() {
    // given
    let expected = "GET"
    
    // when
    let request = sut.getBucketACL()
    
    // then
    XCTAssertEqual(request.request!.HTTPMethod!, expected)
  }
  
  func test__getObject__setsURL_withACLSubresource() {
    // given
    let expectedURL = NSURL(string: "https://\(region.rawValue)/\(bucket)/?acl")!
    
    // when
    let request = sut.getBucketACL()
    
    // then
    XCTAssertEqual(request.request!.URL!, expectedURL)
  }
  
  func test__setBucketACL__setsHTTPMethod() {
    // given
    let expected = "PUT"
    
    let acl = AmazonS3PredefinedACL.Public
    
    // when
    let request = sut.setBucketACL(acl)
    
    // then
    XCTAssertEqual(request.request!.HTTPMethod!, expected)
  }
  
  func test__setBucketACL_setsURLWithEndpoint() {
    // given
    let expectedURL = NSURL(string: "https://\(region.rawValue)/\(bucket)/?acl")!
    
    let acl = AmazonS3PredefinedACL.Public
    
    // when
    let request = sut.setBucketACL(acl)
    
    // then
    XCTAssertEqual(request.request!.URL!, expectedURL)
  }
  
  func test__setBucketACL_setsHTTPHeader_ACL() {
    // given
    let acl = AmazonS3PredefinedACL.Public
    
    // when
    let request = sut.setBucketACL(acl)
    
    let headers = request.request!.allHTTPHeaderFields!
    let aclHeader: String? = headers["x-amz-acl"]
    
    // then
    XCTAssertNotNil(aclHeader, "Should have ACL header field")
  }
  
  func test__getACL_forObjectAtPath__setsHTTPMethod() {
    // given
    let expected = "GET"
    
    // when
    let request = sut.getACL(forObjectAtPath: "test")
    
    // then
    XCTAssertEqual(request.request!.HTTPMethod!, expected)
  }
  
  func test__getACL_forObjectAtPath__setsURL_withACLSubresource() {
    // given
    let path = "TestPath"
    let expectedURL = NSURL(string: "https://\(region.rawValue)/\(bucket)/\(path)?acl")!
    
    // when
    let request = sut.getACL(forObjectAtPath: path)
    
    // then
    XCTAssertEqual(request.request!.URL!, expectedURL)
  }
  
  func test__setACL_forObjectAtPath__setsHTTPMethod() {
    // given
    let expected = "PUT"
    
    let path = "TestPath"
    let acl = AmazonS3PredefinedACL.Public
    
    // when
    let request = sut.setACL(forObjectAtPath: path, acl: acl)
    
    // then
    XCTAssertEqual(request.request!.HTTPMethod!, expected)
  }
  
  func test__setACL_forObjectAtPath__setsURLWithEndpoint() {
    // given
    let path = "TestPath"
    let acl = AmazonS3PredefinedACL.Public
    
    let expectedURL = NSURL(string: "https://\(region.rawValue)/\(bucket)/\(path)?acl")!
    
    // when
    let request = sut.setACL(forObjectAtPath: path, acl: acl)
    
    // then
    XCTAssertEqual(request.request!.URL!, expectedURL)
  }
  
  func test__setACL_forObjectAtPath__setsHTTPHeader_ACL() {
    // given
    let acl = AmazonS3PredefinedACL.Public
    let path = "TestPath"
    
    // when
    let request = sut.setACL(forObjectAtPath: path, acl: acl)
    
    let headers = request.request!.allHTTPHeaderFields!
    let aclHeader: String? = headers["x-amz-acl"]
    
    // then
    XCTAssertNotNil(aclHeader, "Should have ACL header field")
  }
  
>>>>>>> dde7ef16
}<|MERGE_RESOLUTION|>--- conflicted
+++ resolved
@@ -14,7 +14,6 @@
 import AmazonS3RequestManager
 
 class AmazonS3RequestManagerTests: XCTestCase {
-<<<<<<< HEAD
     
     var sut: AmazonS3RequestManager!
     
@@ -257,6 +256,22 @@
     }
     
     /*
+    *  MARK: - HEAD Object Request - Tests
+    */
+    
+    func test__headObject_setsHTTPMethod() {
+        // given
+        let expected = "HEAD"
+        
+        // when
+        let request = sut.headObject("test")
+        
+        // then
+        XCTAssertEqual(request.request!.HTTPMethod!, expected)
+    }
+    // TODO: Add missing test for path
+    
+    /*
     *  MARK: - ACL Request - Tests
     */
     
@@ -388,368 +403,4 @@
         XCTAssertNotNil(aclHeader, "Should have ACL header field")
     }
     
-=======
-  
-  var sut: AmazonS3RequestManager!
-  
-  let accessKey = "key"
-  let secret = "secret"
-  let bucket = "bucket"
-  let region = AmazonS3Region.USWest1
-
-  override func setUp() {
-    super.setUp()
-    
-    sut = AmazonS3RequestManager(bucket: bucket,
-      region: region,
-      accessKey: accessKey,
-      secret: secret)
-    
-    sut.requestManager.startRequestsImmediately = false
-  }
-  
-  /*
-  *  MARK: - Initialization - Tests
-  */
-  
-  func test__inits__withConfiguredRequestSerializer() {
-    expect(self.sut.requestSerializer.accessKey).to(equal(self.accessKey))
-    expect(self.sut.requestSerializer.secret).to(equal(self.secret))
-    expect(self.sut.requestSerializer.bucket).to(equal(self.bucket))
-    expect(self.sut.requestSerializer.region).to(equal(self.region))
-  }
-  
-  /*
-  *  MARK: - GET Object Request - Tests
-  */
-  
-  func test__getObject__setsHTTPMethod() {
-    // given
-    let expected = "GET"
-    
-    // when
-    let request = sut.getObject("test")
-    
-    // then
-    XCTAssertEqual(request.request!.HTTPMethod!, expected)
-  }
-  
-  func test__getObject__setsURLWithEndpoint() {
-    // given
-    let path = "TestPath"
-    let expectedURL = NSURL(string: "https://\(region.rawValue)/\(bucket)/TestPath")!
-    
-    // when
-    let request = sut.getObject(path)
-    
-    // then
-    XCTAssertEqual(request.request!.URL!, expectedURL)
-  }
-
-  /*
-  *  MARK: - Download Object Request - Tests
-  */
-  
-  func test__downloadObject_path_saveToURL_returnsDownloadRequest() {
-    // when
-    let request = sut.downloadObject("test", saveToURL: NSURL())
-    
-    // then
-    XCTAssertTrue(request.task.isKindOfClass(NSURLSessionDownloadTask))
-  }
-  
-  func test__downloadObject_path_saveToURL_setsHTTPMethod() {
-    // given
-    let expected = "GET"
-    
-    // when
-    let request = sut.downloadObject("test", saveToURL: NSURL())
-    
-    // then
-    XCTAssertEqual(request.request!.HTTPMethod!, expected)
-  }
-  
-  func test__downloadObject_path_saveToURL_setsURLWithEndpoint() {
-    // given
-    let path = "TestPath"
-    let expectedURL = NSURL(string: "https://\(region.rawValue)/\(bucket)/TestPath")!
-    
-    // when
-    let request = sut.downloadObject(path, saveToURL: NSURL())
-    
-    // then
-    XCTAssertEqual(request.request!.URL!, expectedURL)
-  }
-  
-  /*
-  *  MARK: - PUT Object Request - Tests
-  */
-  
-  func test__putObject_fileURL_destinationPath__returnsUploadRequest() {
-    // when
-    let request = sut.putObject(NSURL(), destinationPath: "path")
-    
-    // then
-    XCTAssertTrue(request.task.isKindOfClass(NSURLSessionUploadTask))
-  }
-  
-  func test__putObject_fileURL_destinationPath_setsHTTPMethod() {
-    // given
-    let expected = "PUT"
-    
-    // when
-    let request = sut.putObject(NSURL(), destinationPath: "path")
-    
-    // then
-    XCTAssertEqual(request.request!.HTTPMethod!, expected)
-  }
-  
-  func test__putObject_fileURL_destinationPath_setsURLWithEndpoint() {
-    // given
-    let path = "TestPath"
-    let expectedURL = NSURL(string: "https://\(region.rawValue)/\(bucket)/TestPath")!
-    
-    // when
-    let request = sut.putObject(NSURL(), destinationPath: path)
-    
-    // then
-    XCTAssertEqual(request.request!.URL!, expectedURL)
-  }
-  
-  func test__putObject_fileURL_destinationPath__givenACL_setsHTTPHeader_ACL() {
-    // given
-    let acl = AmazonS3PredefinedACL.Public
-    let path = "TestPath"
-    
-    let request = sut.putObject(NSURL(), destinationPath: path, acl: acl)
-    
-    // when
-    let headers = request.request!.allHTTPHeaderFields!
-    let aclHeader: String? = headers["x-amz-acl"]
-    
-    // then
-    XCTAssertNotNil(aclHeader, "Should have ACL header field")
-  }
-  
-  func test__putObject_data_destinationPath__returnsUploadRequest() {
-    // when
-    let request = sut.putObject(NSData(), destinationPath: "path")
-    
-    // then
-    XCTAssertTrue(request.task.isKindOfClass(NSURLSessionUploadTask))
-  }
-  
-  func test__putObject_data_destinationPath__setsHTTPMethod() {
-    // given
-    let expected = "PUT"
-    
-    // when
-    let request = sut.putObject(NSData(), destinationPath: "path")
-    
-    // then
-    XCTAssertEqual(request.request!.HTTPMethod!, expected)
-  }
-  
-  func test__putObject_data_destinationPath__setsURLWithEndpoint() {
-    // given
-    let path = "TestPath"
-    let expectedURL = NSURL(string: "https://\(region.rawValue)/\(bucket)/TestPath")!
-    
-    // when
-    let request = sut.putObject(NSData(), destinationPath: path)
-    
-    // then
-    XCTAssertEqual(request.request!.URL!, expectedURL)
-  }
-  
-  func test__putObject_data_destinationPath__givenACL_setsHTTPHeader_ACL() {
-    // given
-    let acl = AmazonS3PredefinedACL.Public
-    let path = "TestPath"
-    
-    let request = sut.putObject(NSData(), destinationPath: path, acl: acl)
-    
-    // when
-    let headers = request.request!.allHTTPHeaderFields!
-    let aclHeader: String? = headers["x-amz-acl"]
-    
-    // then
-    XCTAssertNotNil(aclHeader, "Should have ACL header field")
-  }
-  
-  /*
-  *  MARK: DELETE Object Request - Tests
-  */
-  
-  func test__deleteObject_setsHTTPMethod() {
-    // given
-    let expected = "DELETE"
-    
-    // when
-    let request = sut.deleteObject("test")
-    
-    // then
-    XCTAssertEqual(request.request!.HTTPMethod!, expected)
-  }
-  
-  func test__deleteObject_setsURLWithEndpoint() {
-    // given
-    let path = "TestPath"
-    let expectedURL = NSURL(string: "https://\(region.rawValue)/\(bucket)/TestPath")!
-    
-    // when
-    let request = sut.deleteObject(path)
-    
-    // then
-    XCTAssertEqual(request.request!.URL!, expectedURL)
-  }
-    
-  /*
-  *  MARK: - HEAD Object Request - Tests
-  */
-    
-  func test__headObject_setsHTTPMethod() {
-    // given
-    let expected = "HEAD"
-    
-    // when
-    let request = sut.headObject("test")
-    
-    // then
-    XCTAssertEqual(request.request!.HTTPMethod!, expected)
-  }
-  
-  /*
-  *  MARK: - ACL Request - Tests
-  */
-  
-  func test__getBucketACL__setsHTTPMethod() {
-    // given
-    let expected = "GET"
-    
-    // when
-    let request = sut.getBucketACL()
-    
-    // then
-    XCTAssertEqual(request.request!.HTTPMethod!, expected)
-  }
-  
-  func test__getObject__setsURL_withACLSubresource() {
-    // given
-    let expectedURL = NSURL(string: "https://\(region.rawValue)/\(bucket)/?acl")!
-    
-    // when
-    let request = sut.getBucketACL()
-    
-    // then
-    XCTAssertEqual(request.request!.URL!, expectedURL)
-  }
-  
-  func test__setBucketACL__setsHTTPMethod() {
-    // given
-    let expected = "PUT"
-    
-    let acl = AmazonS3PredefinedACL.Public
-    
-    // when
-    let request = sut.setBucketACL(acl)
-    
-    // then
-    XCTAssertEqual(request.request!.HTTPMethod!, expected)
-  }
-  
-  func test__setBucketACL_setsURLWithEndpoint() {
-    // given
-    let expectedURL = NSURL(string: "https://\(region.rawValue)/\(bucket)/?acl")!
-    
-    let acl = AmazonS3PredefinedACL.Public
-    
-    // when
-    let request = sut.setBucketACL(acl)
-    
-    // then
-    XCTAssertEqual(request.request!.URL!, expectedURL)
-  }
-  
-  func test__setBucketACL_setsHTTPHeader_ACL() {
-    // given
-    let acl = AmazonS3PredefinedACL.Public
-    
-    // when
-    let request = sut.setBucketACL(acl)
-    
-    let headers = request.request!.allHTTPHeaderFields!
-    let aclHeader: String? = headers["x-amz-acl"]
-    
-    // then
-    XCTAssertNotNil(aclHeader, "Should have ACL header field")
-  }
-  
-  func test__getACL_forObjectAtPath__setsHTTPMethod() {
-    // given
-    let expected = "GET"
-    
-    // when
-    let request = sut.getACL(forObjectAtPath: "test")
-    
-    // then
-    XCTAssertEqual(request.request!.HTTPMethod!, expected)
-  }
-  
-  func test__getACL_forObjectAtPath__setsURL_withACLSubresource() {
-    // given
-    let path = "TestPath"
-    let expectedURL = NSURL(string: "https://\(region.rawValue)/\(bucket)/\(path)?acl")!
-    
-    // when
-    let request = sut.getACL(forObjectAtPath: path)
-    
-    // then
-    XCTAssertEqual(request.request!.URL!, expectedURL)
-  }
-  
-  func test__setACL_forObjectAtPath__setsHTTPMethod() {
-    // given
-    let expected = "PUT"
-    
-    let path = "TestPath"
-    let acl = AmazonS3PredefinedACL.Public
-    
-    // when
-    let request = sut.setACL(forObjectAtPath: path, acl: acl)
-    
-    // then
-    XCTAssertEqual(request.request!.HTTPMethod!, expected)
-  }
-  
-  func test__setACL_forObjectAtPath__setsURLWithEndpoint() {
-    // given
-    let path = "TestPath"
-    let acl = AmazonS3PredefinedACL.Public
-    
-    let expectedURL = NSURL(string: "https://\(region.rawValue)/\(bucket)/\(path)?acl")!
-    
-    // when
-    let request = sut.setACL(forObjectAtPath: path, acl: acl)
-    
-    // then
-    XCTAssertEqual(request.request!.URL!, expectedURL)
-  }
-  
-  func test__setACL_forObjectAtPath__setsHTTPHeader_ACL() {
-    // given
-    let acl = AmazonS3PredefinedACL.Public
-    let path = "TestPath"
-    
-    // when
-    let request = sut.setACL(forObjectAtPath: path, acl: acl)
-    
-    let headers = request.request!.allHTTPHeaderFields!
-    let aclHeader: String? = headers["x-amz-acl"]
-    
-    // then
-    XCTAssertNotNil(aclHeader, "Should have ACL header field")
-  }
-  
->>>>>>> dde7ef16
 }